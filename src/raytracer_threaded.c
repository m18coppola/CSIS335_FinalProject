/* 
 * Serial Software Ray Tracer
 *
 * Authors: Michael Coppola, Andrew Towse, Nick Shelby
 * Version: Fall 2022
 */
#include <cglm/cglm.h>
#include <float.h>
#include <math.h>
#include <pthread.h>
#include <stdio.h>
#include <stdlib.h>
#include <mpi.h>

/* Data Types */

typedef union {
	struct {float r, g, b; };
	float arr[3];
	vec3 v;
} Color;

typedef struct {
	vec3 pos;
	float intensity;
} Light;

typedef struct {
	Color color;

	float diffuse_reflectance;
	float specular_reflectance;
	float mirror_reflectance;
	float refraction_reflectance;

	float shininess;
	float refractive_index;
} Material;

typedef struct {
	vec3 center;
	float radius;
	Material mat;
} Sphere;

typedef struct {
	Color *framebuffer;
	int width;
	int height;
	Sphere *spheres;
	int sphere_count;
	Light *lights;
	int light_count;
	int depth;
	float fov;
} SharedData;

typedef struct {
	pthread_t thread_id;
	SharedData *td;
	int start_row;
	int end_row;
} Thread;

/* Function Declarations */
Color cast_ray(vec3 orig, vec3 dir, Sphere *spheres, int sphere_count, Light *lights, int light_count, int depth);
int first_intersect_of(vec3 origin, vec3 dir, Sphere *spheres, int sphere_count, vec3 *hit, vec3 *N, Material *mat);
void reflect(vec3 light_dir, vec3 normal, vec3 reflection_out);
void refract(vec3 incomming, vec3 normal, float refractive_index, vec3 out);
void render(Color *framebuffer, int width, int height, Sphere *spheres, int sphere_count, Light *lights, int light_count, int depth, float fov, int thread_count);
int sphere_ray_intersect(Sphere sphere, vec3 origin, vec3 dir, float *t0);
void * thread_cast(void *args);
int write_frame(Color *framebuffer, int width, int height, long unsigned int frameID);

/* Material Definitions */
/* 
 * DARKBLUE !INCOMPLETE MATERIAL - COLOR ONLY!
 * DARKRED
 * WHITE
 * YELLOW
 * IVORY
 * MIRROR
 * GLASS
 */
const Material DARKBLUE = {.color.v = {0.2, 0.7, 0.8}};
const Material DARKRED =  {
	.color.v = {0.3, 0.1, 0.1} ,
	.diffuse_reflectance = 0.9, 
	.specular_reflectance = 0.1,
	.mirror_reflectance = 0.0,
	.refraction_reflectance = 0.0,
	.shininess = 10.0, 
	.refractive_index = 1.0,
};
const Material WHITE =  {
	.color.v = {0.3, 0.3, 0.3} ,
	.diffuse_reflectance = 0.9, 
	.specular_reflectance = 0.1,
	.mirror_reflectance = 0.0,
	.refraction_reflectance = 0.0,
	.shininess = 10.0, 
	.refractive_index = 1.0,
};
const Material YELLOW =  {
	.color.v = {0.3, 0.2, 0.1} ,
	.diffuse_reflectance = 0.9, 
	.specular_reflectance = 0.1,
	.mirror_reflectance = 0.0,
	.refraction_reflectance = 0.0,
	.shininess = 10.0, 
	.refractive_index = 1.0,
};
const Material IVORY =  {
	.color.v = {0.4, 0.4, 0.3} , 
	.diffuse_reflectance = 0.6, 
	.specular_reflectance = 0.3, 
	.mirror_reflectance = 0.1,
	.refraction_reflectance = 0.0,
	.shininess = 50.0, 
	.refractive_index = 1.0,
};
const Material MIRROR =  {
	.color.v = {1.0, 1.0, 1.0} , 
	.diffuse_reflectance = 0.0, 
	.specular_reflectance = 10.0, 
	.mirror_reflectance = 0.8,
	.refraction_reflectance = 0.0,
	.shininess = 1425.0, 
	.refractive_index = 1.0,
};
const Material GLASS =  {
	.color.v = {0.6, 0.7, 0.8} , 
	.diffuse_reflectance = 0.0, 
	.specular_reflectance = 0.5, 
	.mirror_reflectance = 0.1,
	.refraction_reflectance = 0.8,
	.shininess = 125.0, 
	.refractive_index = 1.5,
};

/* Function Implementations */

/* 
 * casts a ray of virtual light into the world backwards and
 * returns the color of it after it interacts with the scene
 *
 * param orig: origin location of the ray
 * param dir: direction of the ray
 * param spheres: list of spheres in scene
 * param sphere_count: sphere list length
 * param lights: list of light sources in scene
 * param light_count: light list length
 * param depth: number of allowed reflections a ray can take off a surface
 *
 * return: color of light ray
 */
Color
cast_ray(vec3 orig, vec3 dir, Sphere *spheres, int sphere_count, Light *lights, int light_count, int depth)
{
	vec3 hit, surface_normal;
	Material material;
	Color reflect_color;
	Color refract_color;
	vec3 perturbation;
	vec3 reflect_dir;
	vec3 refract_dir;
	vec3 reflection_orig;
	vec3 refraction_orig;
	int i;
	float diffuse_intensity = 0;
	float specular_intensity = 0;
	float light_dist;
	vec3 light_dir;
	vec3 shadow_origin;
	vec3 shadow_intersection;
	vec3 shadow_normal;
	Material temp_mat;
	int shadowed;
	vec3 light_reflection;
	vec3 shine = {1.0, 1.0, 1.0};
	vec3 refraction_component;
	Color output_color;

	/* background */
	if (depth == 0 || !first_intersect_of(orig, dir, spheres, sphere_count, &hit, &surface_normal, &material))
		return DARKBLUE.color;

	/* get reflection & refraction */
	glm_vec3_scale(surface_normal, 1e-3, perturbation);
	reflect(dir, surface_normal, reflect_dir);
	refract(dir, surface_normal, material.refractive_index, refract_dir);
	if (glm_vec3_dot(reflect_dir, surface_normal) < 0.0)
		glm_vec3_sub(hit, perturbation, reflection_orig);
	else
		glm_vec3_add(hit, perturbation, reflection_orig);
	if (glm_vec3_dot(refract_dir, surface_normal) < 0.0)
		glm_vec3_sub(hit, perturbation, refraction_orig);
	else
		glm_vec3_add(hit, perturbation, refraction_orig);
	reflect_color = cast_ray(reflection_orig, reflect_dir, spheres, sphere_count, lights, light_count, depth - 1);
	refract_color = cast_ray(refraction_orig, refract_dir, spheres, sphere_count, lights, light_count, depth - 1);

	for (i = 0; i < light_count; i++) {
		/* determine if there is a shadow */
		glm_vec3_sub(lights[i].pos, hit, light_dir);
		glm_vec3_normalize(light_dir);
		light_dist = glm_vec3_distance(lights[i].pos, hit);
		if (glm_vec3_dot(light_dir, surface_normal) < 0.0)
			glm_vec3_sub(hit, perturbation, shadow_origin);
		else
			glm_vec3_add(hit, perturbation, shadow_origin);
		shadowed = (first_intersect_of(shadow_origin, light_dir, spheres, sphere_count, &shadow_intersection, &shadow_normal, &temp_mat) && glm_vec3_distance(shadow_intersection, shadow_origin) < light_dist);

		/* illuminate surface */
		if (!shadowed) {
			diffuse_intensity += lights[i].intensity * glm_max(0.0, glm_vec3_dot(light_dir, surface_normal));
			reflect(light_dir, surface_normal, light_reflection);
			specular_intensity += pow(glm_max(0.0, glm_vec3_dot(light_reflection, dir)), material.shininess) * lights[i].intensity;
		}
	}

	/* blend diffuse, specular, reflective and refractive color channels */
	glm_vec3_scale(material.color.v, diffuse_intensity * material.diffuse_reflectance, output_color.v);
	glm_vec3_scale(shine, specular_intensity * material.specular_reflectance, shine);
	glm_vec3_add(output_color.v, shine, output_color.v);
	glm_vec3_scale(reflect_color.v, material.mirror_reflectance, reflect_color.v);
	glm_vec3_add(output_color.v, reflect_color.v, output_color.v);
	glm_vec3_scale(refract_color.v, material.refraction_reflectance, refraction_component);
	glm_vec3_add(refraction_component, output_color.v, output_color.v);
	return output_color;
}

/*
 * get the closest intersection of the input ray and the input spheres
 * returns 1 if there is an intersection, and 0 otherwise.
 * 
 * if there is an intersection, this function populates the parameter pointers with:
 *
 * *hit the position of the intersection
 * *surface_normal a unit vector that is perpendicular with the tangential plane upon the position of intersection
 * *mat the material of the intersected object
 *
 * param origin: ray origin
 * param dir: direction of ray
 * param spheres: array of spheres to be considered for intersection
 * output hit: coordinate of intersection
 * output surface_normal: unit vector perpendicular to surface of intersection
 * output material: material of surface intersected
 *
 * return: 1 if intersection, 0 otherwise
 */

int
first_intersect_of(vec3 origin, vec3 dir, Sphere *spheres, int sphere_count, vec3 *hit, vec3 *surface_normal, Material *mat)
{
	float distance = FLT_MAX;
	float plane_dist = FLT_MAX;
	float current_distance;
	float d;
	vec3 pt;
	int i;

	for (i = 0; i < sphere_count; i++)
		if (sphere_ray_intersect(spheres[i], origin, dir, &current_distance) && current_distance < distance) {
			distance = current_distance;
			glm_vec3_scale(dir, current_distance, *hit);
			glm_vec3_add(origin, *hit, *hit);
			glm_vec3_sub(*hit, spheres[i].center, *surface_normal);
			glm_vec3_normalize(*surface_normal);
			*mat = spheres[i].mat;
		}

	/* CHECKERBOARD MATH */
	//TODO: factor this out somehow
	if (fabs(dir[1]) > 1e-3) {
		d = -(origin[1]+4)/dir[1];
		glm_vec3_scale(dir, d, pt);
		glm_vec3_add(origin, pt, pt);
		if (d > 0 && fabs(pt[0]) < 10 && pt[2] < -10 && pt[2] > -30 && d < distance) {
			plane_dist = d;
			glm_vec3_dup(pt, *hit);
			glm_vec3_zero(*surface_normal);
			(*surface_normal)[1] = 1.0;
			if (((int)(0.5 * (*hit)[0] + 1000) + (int)(0.5 * (*hit)[2])) & 1)
				*mat = WHITE;
			else
				*mat = YELLOW;
		}
	}

	return glm_min(distance, plane_dist) < 1000;
}
/* 
 * renders the input spheres, lights and parameters to the supplied framebuffer.
 *
 * output framebuffer: framebuffer to write the render output to
 * param width: width of frame buffer
 * param height: height of framebuffer
 * param spheres: list of spheres in scene
 * param sphere_count: sphere list length
 * param lights: list of light sources in scene
 * param light_count: light list length
 * param depth: upper limit to number of reflections a ray can make
 * param fov: the fov of the perspective of the frame (in radians)
 */
void
render(Color *framebuffer, int width, int height, Sphere *spheres, int sphere_count, Light *lights, int light_count, int depth, float fov, int thread_count)
{
	int current_row;
	int i;
	int rc;
	int row_count;

	SharedData sd = {
		.framebuffer = framebuffer,
		.width = width,
		.height = height,
		.spheres = spheres,
		.sphere_count = sphere_count,
		.lights = lights,
		.light_count = light_count,
		.depth = depth,
		.fov = fov,
	};

	Thread *threads = (Thread *)malloc(sizeof(Thread) * thread_count);
	current_row = 0;
	row_count = height/thread_count;
	for (i = 0; i < thread_count; i++) {
		threads[i].td = &sd;
		threads[i].start_row = current_row;
		current_row += row_count;
		if (i < height%thread_count) current_row++;
		threads[i].end_row = current_row;
		rc = pthread_create(&(threads[i].thread_id), NULL, thread_cast, threads + i);
		if (rc != 0) {
			fprintf(stderr, "Could not create thread %d.\n", i);
			exit(1);
		}
	}
	for (i = 0; i < thread_count; i++)
		pthread_join(threads[i].thread_id, NULL);
	free(threads);
}

/* 
 * Reflects the first vector over the the same axis as the normal vector's.
 * The reflection is stored in reflection_out
 */
void
reflect(vec3 light_dir, vec3 normal, vec3 reflection_out)
{
	glm_vec3_scale(normal, 2.0 * glm_vec3_dot(light_dir, normal), reflection_out);
	glm_vec3_sub(light_dir, reflection_out, reflection_out);
}

/* 
 * creates a new vector that is a refraction of the incoming vector.
 * The incomming angle is calculated with the incomming vector and the surface normal
 * the outgoing vector is calculated with the refractive index, and stored in the out vector
 *
 * This function uses textbook Snell's law.
 * See: https://en.wikipedia.org/wiki/Snell%27s_law#Vector_form
 */
void
refract(vec3 incomming, vec3 normal, float refractive_index, vec3 out)
{
	float cosi;
	float etai = 1.0;
	float etat, eta;
	vec3 n;
	float k;
	float temp;

	cosi = -1.0 * glm_max(-1.0, glm_min(1.0, glm_vec3_dot(incomming, normal)));
	etat = refractive_index;
	glm_vec3_dup(normal, n);
	if (cosi < 0) {
		cosi = -cosi;
		temp = etai;
		etai = etat;
		etat = temp;
		glm_vec3_negate(n);
	}
	eta = etai / etat;
	k = 1 - eta * eta * (1 - cosi * cosi);
	if (k < 0)
		glm_vec3_zero(out);
	else {
		glm_vec3_scale(incomming, eta, out);
		glm_vec3_scale(n, eta * cosi - sqrt(k), n);
		glm_vec3_add(out, n, out);
	}
}

/* 
 * Determines if a ray interesects a sphere, and where.
 * returns 0 if there is no intersection
 * returns 1 if there is an intersection
 *
 * If there is an intersection, t0 will be populated with the distance
 * between the ray's origin and the intersection.
 *
 * See: https://www.scratchapixel.com/lessons/3d-basic-rendering/minimal-ray-tracer-rendering-simple-shapes/ray-sphere-intersection
 */
int
sphere_ray_intersect(Sphere sphere, vec3 origin, vec3 dir, float *t0)
{
	vec3 L;
	float tc;
	float d2;
	float r2;
	float t1c;
	float t1;

	glm_vec3_sub(sphere.center, origin, L);
	tc = glm_vec3_dot(L, dir);
	d2 = glm_vec3_dot(L, L) - tc * tc;
	r2 = sphere.radius * sphere.radius;
	if (d2 > r2) return 0;
	t1c = sqrt(r2 - d2);
	*t0 = tc - t1c;
	t1 = tc + t1c;
	if (*t0 < 0) *t0 = t1;
	if (*t0 < 0) return 0;
	return 1;
}

/* 
 * thread execution function for render.
 *
 * param args: a fully populated Thread pointer
 */
void *
thread_cast(void *args)
{
	Thread this = *(Thread*)args;
	SharedData ta = *(this.td);

	int i, j;
	float x, y;
	for (j = this.start_row; j < this.end_row; j++)
		for (i = 0; i < ta.width; i++) {
			x =  (2*(i + 0.5)/(float)ta.width  - 1)*tan(ta.fov/2.)*ta.width/(float)ta.height;
			y = -(2*(j + 0.5)/(float)ta.height - 1)*tan(ta.fov/2.);
			vec3 dir;
			dir[0] = x;
			dir[1] = y;
			dir[2] = -1;
			glm_vec3_normalize(dir);
			vec3 origin = {0,0,0};
			ta.framebuffer[i + j * ta.width] = cast_ray(origin, dir, ta.spheres, ta.sphere_count, ta.lights, ta.light_count, ta.depth);
		}
	return NULL;
}

/* 
 * write the framebuffer to a ppm file in the ./frame/ sub-directory.
 *
 * param framebuffer: framebuffer to print to file
 * param width: width of framebuffer
 * param height: height of framebuffer
 * param frameID: UID for output filename
 */
int
write_frame(Color *framebuffer, int width, int height, long unsigned int frameID)
{
	int i;
	char filename[32];
	FILE *file;
	unsigned char r,g,b;
	float max;
	Color color;

	sprintf(filename, "frames/%lu_frame.ppm", frameID);
	file = fopen(filename, "wb");
	if (file == NULL) {
		fprintf(stderr, "Cannot open %s for writting. Exiting.\n", filename);
		return -1;
	}
	/* write magic numbers for portable pixmap format */
	/* P6 as magic number means full-color binary-type image file */
	/* followed by width then height */
	/* See: https://en.wikipedia.org/wiki/Netpbm */
	fprintf(file, "P6\n%d %d\n255\n", width, height);
	for (i = 0; i < width * height; i++) {
		color = framebuffer[i];
		max = glm_max(color.v[0], glm_max(color.v[1], color.v[2]));
		if (max > 1.0) glm_vec3_scale(color.v, 1.0 / max, color.v);
		r = 255 * color.r;
		g = 255 * color.g;
		b = 255 * color.b;
		fwrite(&r, sizeof(char), 1, file);
		fwrite(&g, sizeof(char), 1, file);
		fwrite(&b, sizeof(char), 1, file);
	}
	fclose(file);
	return 0;
}

int
main(int argc, char *argv[])
{
	int width;
	int height;
	Color *framebuffer;
	int reflective_depth;
	float fov;
	float duration;
	int framerate;
	long unsigned int frame_count;
	float time_step;
	float degs_per_sec;
	float rads_per_sec;
	int thread_count;
	char ffmpeg_command[256];
	int i;

	int initReturn, rank, numProcs;
	initReturn = MPI_Init(NULL, NULL);
	if(initReturn != MPI_SUCCESS) {
	  fprintf(stderr, "MPI was unable to initialize. Exiting.\n");
	  return 1;
	}

	
	/* get info from MPI context */
	MPI_Comm_rank(MPI_COMM_WORLD, &rank);
	MPI_Comm_size(MPI_COMM_WORLD, &numProcs);

	
	/* rotation speed */
	degs_per_sec = 90.0;
	rads_per_sec = degs_per_sec * M_PI/180.0;

	duration = 5.0; //seconds
	framerate = 24; //frames per second

	frame_count = framerate * duration;
	time_step = duration / (float)frame_count;

	width = 400;
	height = 300;
	reflective_depth = 4;
	fov = 57;
	fov *= M_PI/180;

	Sphere spheres[] = {
		{.center = {-3.0, 0, -16}, .radius = 2, .mat = IVORY},
		{.center = {-1.0, -1.5, -12}, .radius = 2, .mat = GLASS},
		{.center = {1.5, -0.5, -18}, .radius = 3, .mat = DARKRED},
		{.center = {7, 5, -18}, .radius = 4, .mat = MIRROR}
	};
	int sphere_count = 4;

	Light lights[] = {
		{.pos = {-20, 20, 20}, .intensity = 1.5},
		{.pos = {30, 50, -25}, .intensity = 1.8},
		{.pos = {30, 20, 30}, .intensity = 1.7}
	};
	int light_count = 3;
<<<<<<< HEAD

	thread_count = 4;

	system("exec rm -rd ./frames/");
	system("exec mkdir ./frames/");

	framebuffer = (Color *)malloc(sizeof(Color) * width * height);
	for (int frame = 0; frame < frame_count; frame++) {
		render(framebuffer, width, height, spheres, sphere_count, lights, light_count, reflective_depth, fov, thread_count);

		for (int si = 0; si < sphere_count; si++) {
=======
	int ready_thread;
	framebuffer = (Color *)malloc(sizeof(Color) * width * height);
	
	  // IF RANK 0 wait for proc to request for work and hand it out
	  if (rank == 0){
	    // Loop to send proc work
	    
	    for(int frame = 0; frame < frame_count; frame++) {
	      // send to waiting process frame number to calculate
	      printf("Receiving which thread to send work to\n");
	      MPI_Recv(&ready_thread, 1, MPI_INT, MPI_ANY_SOURCE, 1, MPI_COMM_WORLD, MPI_STATUS_IGNORE);
	      printf("Sending frame to %d\n", ready_thread);
	      MPI_Send(&frame, 1, MPI_INT, ready_thread, 1, MPI_COMM_WORLD);  
	    }
	    
	    // send -1 to each process as frame to do
	    int frame = -1;
	    for(int procs = 0; procs < numProcs-1; procs++){
	      MPI_Recv(&ready_thread, 1, MPI_INT, MPI_ANY_SOURCE, 1, MPI_COMM_WORLD, MPI_STATUS_IGNORE);
	      MPI_Send(&frame, 1, MPI_INT, ready_thread, 1, MPI_COMM_WORLD);
	      printf("[%d] Finished\n", ready_thread);
	    }
	  }
	  else{
	    int recv_frame = 0;
	    while(recv_frame != -1){
	      // Sending to rank 0 we are ready
	      printf("[%d] Sending Ready to rank 0\n", rank);
	      MPI_Send(&rank, 1, MPI_INT, 0, 1, MPI_COMM_WORLD);
	      
	      // Request Work from rank 0
      	      MPI_Recv(&recv_frame, 1, MPI_INT, 0, 1, MPI_COMM_WORLD, MPI_STATUS_IGNORE);
	      printf("[%d] Received Frame %d\n",rank, recv_frame);

	      // IF frame to do  == -1 end loop
	      if(recv_frame == -1){
		break;
	      }
	      // Adjust every sphere in the frame
	      	for (int si = 0; si < sphere_count; si++) {
>>>>>>> ee60e689
			spheres[si].center[2] += 20.0;
			glm_vec3_rotate(spheres[si].center, rads_per_sec * (time_step * recv_frame), GLM_YUP);
			spheres[si].center[2] -= 20.0;
			
		}
<<<<<<< HEAD
		printf("\r%.0f%% of frames rendered.", (float)frame/(float)frame_count*100.0);
		fflush(stdout);

	}
	printf("\r100%% of frames rendered.");
	fflush(stdout);
	printf("\nRendering complete.\n");
	printf("elapsed time: ??\n");
	printf("Handing off to ffmpeg...\n");
	printf("[");
	/* super secret "goes to" operator ;) */
	i = 68; while (i-->0) printf("=");
	printf("]\n");
	sprintf(ffmpeg_command, "exec ffmpeg -framerate %d -i ./frames/%%d_frame.ppm -crf 15 -y output.mp4", framerate);
	printf("%s\n", ffmpeg_command);
	system(ffmpeg_command);
=======
		
		render(framebuffer, width, height, spheres, sphere_count, lights, light_count, reflective_depth, fov);
		if (write_frame(framebuffer, width, height, recv_frame) == -1) {
		  return -1;
		}

		// Undo rotations
	       	for (int si = 0; si < sphere_count; si++) {
		        spheres[si].center[2] += 20.0;
			glm_vec3_rotate(spheres[si].center, -rads_per_sec * (time_step * recv_frame), GLM_YUP);
			spheres[si].center[2] -= 20.0;
		}
	
	    }
      	}

	  // MPI_Finalize
	  MPI_Finalize();
       
>>>>>>> ee60e689

	/* clean up */
	free(framebuffer);

	return 0;
}<|MERGE_RESOLUTION|>--- conflicted
+++ resolved
@@ -1,5 +1,6 @@
 /* 
- * Serial Software Ray Tracer
+ * MuPMuTR - "Mup Mutter"
+ * Multi-Process Multi-Threaded Raytracer
  *
  * Authors: Michael Coppola, Andrew Towse, Nick Shelby
  * Version: Fall 2022
@@ -7,10 +8,10 @@
 #include <cglm/cglm.h>
 #include <float.h>
 #include <math.h>
+#include <mpi.h>
 #include <pthread.h>
 #include <stdio.h>
 #include <stdlib.h>
-#include <mpi.h>
 
 /* Data Types */
 
@@ -69,7 +70,7 @@
 void refract(vec3 incomming, vec3 normal, float refractive_index, vec3 out);
 void render(Color *framebuffer, int width, int height, Sphere *spheres, int sphere_count, Light *lights, int light_count, int depth, float fov, int thread_count);
 int sphere_ray_intersect(Sphere sphere, vec3 origin, vec3 dir, float *t0);
-void * thread_cast(void *args);
+void *thread_cast(void *args);
 int write_frame(Color *framebuffer, int width, int height, long unsigned int frameID);
 
 /* Material Definitions */
@@ -559,104 +560,82 @@
 		{.pos = {30, 20, 30}, .intensity = 1.7}
 	};
 	int light_count = 3;
-<<<<<<< HEAD
-
-	thread_count = 4;
+
+	thread_count = 2;
 
 	system("exec rm -rd ./frames/");
 	system("exec mkdir ./frames/");
 
-	framebuffer = (Color *)malloc(sizeof(Color) * width * height);
-	for (int frame = 0; frame < frame_count; frame++) {
-		render(framebuffer, width, height, spheres, sphere_count, lights, light_count, reflective_depth, fov, thread_count);
-
-		for (int si = 0; si < sphere_count; si++) {
-=======
 	int ready_thread;
 	framebuffer = (Color *)malloc(sizeof(Color) * width * height);
 	
 	  // IF RANK 0 wait for proc to request for work and hand it out
 	  if (rank == 0){
-	    // Loop to send proc work
-	    
-	    for(int frame = 0; frame < frame_count; frame++) {
-	      // send to waiting process frame number to calculate
-	      printf("Receiving which thread to send work to\n");
-	      MPI_Recv(&ready_thread, 1, MPI_INT, MPI_ANY_SOURCE, 1, MPI_COMM_WORLD, MPI_STATUS_IGNORE);
-	      printf("Sending frame to %d\n", ready_thread);
-	      MPI_Send(&frame, 1, MPI_INT, ready_thread, 1, MPI_COMM_WORLD);  
-	    }
-	    
-	    // send -1 to each process as frame to do
-	    int frame = -1;
-	    for(int procs = 0; procs < numProcs-1; procs++){
-	      MPI_Recv(&ready_thread, 1, MPI_INT, MPI_ANY_SOURCE, 1, MPI_COMM_WORLD, MPI_STATUS_IGNORE);
-	      MPI_Send(&frame, 1, MPI_INT, ready_thread, 1, MPI_COMM_WORLD);
-	      printf("[%d] Finished\n", ready_thread);
-	    }
-	  }
-	  else{
-	    int recv_frame = 0;
-	    while(recv_frame != -1){
-	      // Sending to rank 0 we are ready
-	      printf("[%d] Sending Ready to rank 0\n", rank);
-	      MPI_Send(&rank, 1, MPI_INT, 0, 1, MPI_COMM_WORLD);
-	      
-	      // Request Work from rank 0
-      	      MPI_Recv(&recv_frame, 1, MPI_INT, 0, 1, MPI_COMM_WORLD, MPI_STATUS_IGNORE);
-	      printf("[%d] Received Frame %d\n",rank, recv_frame);
-
-	      // IF frame to do  == -1 end loop
-	      if(recv_frame == -1){
-		break;
-	      }
-	      // Adjust every sphere in the frame
-	      	for (int si = 0; si < sphere_count; si++) {
->>>>>>> ee60e689
-			spheres[si].center[2] += 20.0;
-			glm_vec3_rotate(spheres[si].center, rads_per_sec * (time_step * recv_frame), GLM_YUP);
-			spheres[si].center[2] -= 20.0;
-			
-		}
-<<<<<<< HEAD
-		printf("\r%.0f%% of frames rendered.", (float)frame/(float)frame_count*100.0);
-		fflush(stdout);
-
-	}
-	printf("\r100%% of frames rendered.");
-	fflush(stdout);
-	printf("\nRendering complete.\n");
-	printf("elapsed time: ??\n");
-	printf("Handing off to ffmpeg...\n");
-	printf("[");
-	/* super secret "goes to" operator ;) */
-	i = 68; while (i-->0) printf("=");
-	printf("]\n");
-	sprintf(ffmpeg_command, "exec ffmpeg -framerate %d -i ./frames/%%d_frame.ppm -crf 15 -y output.mp4", framerate);
-	printf("%s\n", ffmpeg_command);
-	system(ffmpeg_command);
-=======
-		
-		render(framebuffer, width, height, spheres, sphere_count, lights, light_count, reflective_depth, fov);
-		if (write_frame(framebuffer, width, height, recv_frame) == -1) {
-		  return -1;
-		}
-
-		// Undo rotations
-	       	for (int si = 0; si < sphere_count; si++) {
-		        spheres[si].center[2] += 20.0;
-			glm_vec3_rotate(spheres[si].center, -rads_per_sec * (time_step * recv_frame), GLM_YUP);
-			spheres[si].center[2] -= 20.0;
-		}
-	
-	    }
+		// Loop to send proc work
+
+		for(int frame = 0; frame < frame_count; frame++) {
+			// send to waiting process frame number to calculate
+			printf("Receiving which thread to send work to\n");
+			MPI_Recv(&ready_thread, 1, MPI_INT, MPI_ANY_SOURCE, 1, MPI_COMM_WORLD, MPI_STATUS_IGNORE);
+			printf("Sending frame to %d\n", ready_thread);
+			MPI_Send(&frame, 1, MPI_INT, ready_thread, 1, MPI_COMM_WORLD);  
+		}
+
+		// send -1 to each process as frame to do
+		int frame = -1;
+		for(int procs = 0; procs < numProcs-1; procs++){
+			MPI_Recv(&ready_thread, 1, MPI_INT, MPI_ANY_SOURCE, 1, MPI_COMM_WORLD, MPI_STATUS_IGNORE);
+			MPI_Send(&frame, 1, MPI_INT, ready_thread, 1, MPI_COMM_WORLD);
+			printf("[%d] Finished\n", ready_thread);
+		}
+		printf("\nRendering complete.\n");
+		printf("elapsed time: ??\n");
+		printf("Handing off to ffmpeg...\n");
+		printf("[");
+		/* super secret "goes to" operator ;) */
+		i = 68; while (i-->0) printf("=");
+		printf("]\n");
+		sprintf(ffmpeg_command, "exec ffmpeg -framerate %d -i ./frames/%%d_frame.ppm -crf 15 -y output.mp4", framerate);
+		printf("%s\n", ffmpeg_command);
+		system(ffmpeg_command);
+	} else {
+		int recv_frame = 0;
+		while(recv_frame != -1){
+			// Sending to rank 0 we are ready
+			printf("[%d] Sending Ready to rank 0\n", rank);
+			MPI_Send(&rank, 1, MPI_INT, 0, 1, MPI_COMM_WORLD);
+
+			// Request Work from rank 0
+			MPI_Recv(&recv_frame, 1, MPI_INT, 0, 1, MPI_COMM_WORLD, MPI_STATUS_IGNORE);
+			printf("[%d] Received Frame %d\n",rank, recv_frame);
+
+			// IF frame to do  == -1 end loop
+			if(recv_frame == -1){
+				break;
+			}
+			// Adjust every sphere in the frame
+			for (int si = 0; si < sphere_count; si++) {
+				spheres[si].center[2] += 20.0;
+				glm_vec3_rotate(spheres[si].center, rads_per_sec * (time_step * recv_frame), GLM_YUP);
+				spheres[si].center[2] -= 20.0;
+			}
+			render(framebuffer, width, height, spheres, sphere_count, lights, light_count, reflective_depth, fov, thread_count);
+			if (write_frame(framebuffer, width, height, recv_frame) == -1) {
+			  return -1;
+			}
+
+			// Undo rotations
+			for (int si = 0; si < sphere_count; si++) {
+				spheres[si].center[2] += 20.0;
+				glm_vec3_rotate(spheres[si].center, -rads_per_sec * (time_step * recv_frame), GLM_YUP);
+				spheres[si].center[2] -= 20.0;
+			}
+		}
       	}
 
-	  // MPI_Finalize
-	  MPI_Finalize();
+	// MPI_Finalize
+	MPI_Finalize();
        
->>>>>>> ee60e689
-
 	/* clean up */
 	free(framebuffer);
 
